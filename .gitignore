--- conflicted
+++ resolved
@@ -75,13 +75,8 @@
 test/
 bin/
 build/
-<<<<<<< HEAD
-TODO.txt
 *.pro
 *.pro.user
 /include/*/*.o
 /include/*/*.a
-*/_build/*
-=======
-*.pro
->>>>>>> 1d03d27b
+*/_build/*